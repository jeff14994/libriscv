#include <string>
#include <libriscv/machine.hpp>
#include "settings.hpp"
static inline std::vector<uint8_t> load_file(const std::string&);

static constexpr uint64_t MAX_MEMORY = 1024 * 1024 * 24;
#include "linux.hpp"
#include <include/syscall_helpers.hpp>
#include <include/threads.hpp>

int main(int argc, const char** argv)
{
	if (argc < 2) {
		fprintf(stderr, "Provide RISC-V binary as argument!\n");
		exit(1);
	}
	const std::string filename = argv[1];

	const auto binary = load_file(filename);

	std::vector<std::string> args = {
		"hello_world", "test!"
	};

	riscv::Machine<riscv::RISCV32> machine { binary, MAX_MEMORY };

	// somewhere to store the guest outputs and exit status
	State<riscv::RISCV32> state;

	if constexpr (full_linux_guest)
	{
		std::vector<std::string> env = {
			"LC_CTYPE=C", "LC_ALL=C", "USER=groot"
		};
		prepare_linux<riscv::RISCV32>(machine, args, env);
		// some extra syscalls
		setup_linux_syscalls(state, machine);
		// multi-threading
		setup_multithreading(state, machine);
	}
	else if constexpr (newlib_mini_guest)
	{
		// the minimum number of syscalls needed for malloc and C++ exceptions
		setup_newlib_syscalls(state, machine);
		machine.setup_argv(args);
	}
	else if constexpr (micro_guest) {
		machine.setup_argv(args);
		setup_minimal_syscalls(state, machine);
		setup_native_heap_syscalls(machine, 6*1024*1024);
		setup_native_memory_syscalls(machine, false);
		setup_native_threads(machine);
	}
<<<<<<< HEAD
	else {
		fprintf(stderr, "Unknown emulation mode! Exiting...\n");
		exit(1);
	}
=======
	machine.on_unhandled_syscall([] (int number) {
		printf("Unhandled system call: %d\n", number);
	});
>>>>>>> 4f2c8f5d

	/*
	machine.cpu.breakpoint(machine.address_of("main"));
	machine.cpu.breakpoint(0x10730);
	machine.cpu.breakpoint(0x5B540, //0x5B518,
		[] (auto& cpu)
		{
			printf("Exchanging SR1 = %u with SR1 = 15\n", cpu.reg(9));
			cpu.reg(9) = 15;
			cpu.machine().print_and_pause();
		});

	machine.memory.trap(0x3FFFD000,
		[&machine] (riscv::Page& page, uint32_t off, int mode, int64_t val) -> int64_t
		{
			if (off == 0xC3C) {
				if (mode & riscv::TRAP_WRITE) {
					printf("> write: 0x%X -> 0x%X (%u)\n", off, (int) val, (int) val);
				} else {
					printf("> read: 0x%X -> %d\n", off, page.aligned_read<uint32_t> (off));
				}
				machine.print_and_pause();
			}
			return page.passthrough(off, mode, val);
		});


	machine.memory.trap(0x3FFFE000,
		[&machine] (riscv::Page& page, uint32_t off, int mode, int64_t val) -> int64_t
		{
			if (mode & riscv::TRAP_WRITE) {
				printf("> 0x3fffe write: 0x%X -> 0x%X (%c)\n", off, (int) val, (char) val);
			}
			//machine.print_and_pause();
			//machine.verbose_registers = true;
			machine.verbose_instructions = true;
			return page.passthrough(off, mode, val);
		});
	machine.verbose_instructions = true;
	machine.verbose_jumps = true;
	machine.verbose_registers = true;
	machine.verbose_fp_registers = true;
	machine.throw_on_unhandled_syscall = true;
	*/

	try {
		machine.simulate();
	} catch (riscv::MachineException& me) {
		printf(">>> Machine exception %d: %s (data: %d)\n",
				me.type(), me.what(), me.data());
#ifdef RISCV_DEBUG
		machine.print_and_pause();
#endif
	} catch (std::exception& e) {
		printf(">>> Exception: %s\n", e.what());
#ifdef RISCV_DEBUG
		machine.print_and_pause();
#endif
	}
	printf(">>> Program exited, exit code = %d\n", state.exit_code);
	printf("Instructions executed: %zu\n", (size_t) machine.cpu.instruction_counter());
#ifndef RISCV_DEBUG
	printf("\n*** Guest output ***\n%s\n", state.output.c_str());
#endif
	printf("Pages in use: %zu (%zu kB memory), highest: %zu (%zu kB memory)\n",
			machine.memory.pages_active(), machine.memory.pages_active() * 4,
			machine.memory.pages_highest_active(), machine.memory.pages_highest_active() * 4);
	return 0;
}

#include <unistd.h>
std::vector<uint8_t> load_file(const std::string& filename)
{
    size_t size = 0;
    FILE* f = fopen(filename.c_str(), "rb");
    if (f == NULL) throw std::runtime_error("Could not open file: " + filename);

    fseek(f, 0, SEEK_END);
    size = ftell(f);
    fseek(f, 0, SEEK_SET);

    std::vector<uint8_t> result(size);
    if (size != fread(result.data(), 1, size, f))
    {
        fclose(f);
        throw std::runtime_error("Error when reading from file: " + filename);
    }
    fclose(f);
    return result;
}<|MERGE_RESOLUTION|>--- conflicted
+++ resolved
@@ -51,16 +51,14 @@
 		setup_native_memory_syscalls(machine, false);
 		setup_native_threads(machine);
 	}
-<<<<<<< HEAD
 	else {
 		fprintf(stderr, "Unknown emulation mode! Exiting...\n");
 		exit(1);
 	}
-=======
+
 	machine.on_unhandled_syscall([] (int number) {
 		printf("Unhandled system call: %d\n", number);
 	});
->>>>>>> 4f2c8f5d
 
 	/*
 	machine.cpu.breakpoint(machine.address_of("main"));
